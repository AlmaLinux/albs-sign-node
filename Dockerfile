--- conflicted
+++ resolved
@@ -1,32 +1,12 @@
 FROM almalinux/9-base:latest as sign-node
 
-<<<<<<< HEAD
-COPY ./signnode.repo /etc/yum.repos.d/signnode.repo
-
-RUN dnf install -y epel-release && \
-    dnf upgrade -y && \
-    dnf install -y --enablerepo="crb" --enablerepo="epel" --enablerepo="signnode" \
-        rpm-sign python3 python3-devel python3-virtualenv git \
-        glibc-langpack-en \
-        python3-pycurl tree mlocate keyrings-filesystem pinentry \
-        ubu-keyring debian-keyring raspbian-keyring strace procps-ng sudo && \
-    dnf clean all
-
-RUN curl https://raw.githubusercontent.com/vishnubob/wait-for-it/master/wait-for-it.sh -o wait_for_it.sh && chmod +x wait_for_it.sh
-RUN groupadd -g 1000 alt && \
-    useradd -ms /bin/bash -u 1000 -g 1000 alt && \
-    usermod -aG wheel alt && \
-    echo 'alt ALL=(ALL) NOPASSWD:ALL' >> /etc/sudoers && \
-    echo 'wheel ALL=(ALL) NOPASSWD:ALL' >> /etc/sudoers
-=======
 COPY signnode.repo /etc/yum.repos.d/signnode.repo
 RUN <<EOT
   set -ex
   dnf upgrade -y
-  dnf install -y rpm-sign pinentry keyrings-filesystem ubu-keyring debian-keyring raspbian-keyring git
+  dnf install -y rpm-sign pinentry keyrings-filesystem ubu-keyring debian-keyring raspbian-keyring git glibc-langpack-en
   dnf clean all
 EOT
->>>>>>> c7ec4706
 
 WORKDIR /sign-node
 COPY requirements.txt .
