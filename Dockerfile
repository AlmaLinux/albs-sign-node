--- conflicted
+++ resolved
@@ -1,14 +1,9 @@
 FROM almalinux:9
 
-<<<<<<< HEAD
-COPY signnode.repo /etc/yum.repos.d/signnode.repo
-RUN dnf upgrade -y && dnf install -y --enablerepo="buildsystem" \
-=======
 ADD --chmod=755 https://raw.githubusercontent.com/vishnubob/wait-for-it/master/wait-for-it.sh /
 
-COPY ./signnode.repo /etc/yum.repos.d/signnode.repo
+COPY signnode.repo /etc/yum.repos.d/signnode.repo
 RUN dnf upgrade -y && dnf install -y --enablerepo="signnode" \
->>>>>>> 0b3b348e
         rpm-sign pinentry keyrings-filesystem ubu-keyring debian-keyring raspbian-keyring git && \
     dnf clean all
 
