--- conflicted
+++ resolved
@@ -21,15 +21,10 @@
     as_completed,
     )
 from datetime import datetime
-<<<<<<< HEAD
 from pathlib import Path
 
 from urllib3 import Retry
 
-=======
-from urllib3 import Retry
-
->>>>>>> 768031ba
 import websocket
 import requests
 import requests.adapters
@@ -39,7 +34,6 @@
 import pgpy
 
 from sign_node.errors import SignError
-<<<<<<< HEAD
 from sign_node.utils.file_utils import (
     download_file,
     hash_file,
@@ -51,15 +45,6 @@
 
 
 __all__ = ['Signer']
-=======
-from sign_node.utils.file_utils import download_file, hash_file, safe_mkdir
-from sign_node.utils.codenotary import Codenotary
-from sign_node.uploaders.pulp import PulpRpmUploader
-from sign_node.package_sign import (
-    sign_dsc_package, sign_deb_package, sign_rpm_package
-)
-
->>>>>>> 768031ba
 
 gpg_scenario_template = (
     '%no-protection\n'
@@ -135,13 +120,8 @@
                     }
                 )
                 queue.run_forever(ping_interval=60)
-<<<<<<< HEAD
             except Exception as err:
                 logging.exception('Sync queue received exception "%s"', err)
-=======
-            except Exception:
-                logging.exception('Sync queue recieved exception:')
->>>>>>> 768031ba
 
     def on_sync_request(self, queue, message):
         answer = {}
@@ -149,7 +129,6 @@
             payload = json.loads(message)
             password = self.__password_db.get_password(
                 payload['key_id']
-<<<<<<< HEAD
             )
             sig_type = defaultdict(
                 lambda: '--detach-sign',
@@ -174,30 +153,10 @@
                     command=' '.join(sign_cmd.formulate()),
                     events={'Enter passphrase:.*': '{0}\r'.format(password)},
                     env={'LC_ALL': 'en_US.UTF-8'},
-=======
-            )
-            sig_type = defaultdict(
-                lambda: '--detach-sign',
-                **{'clear-sign': '--clear-sign',
-                   'detach-sign': '--detach-sign'})
-            with tempfile.NamedTemporaryFile(mode='w') as fd:
-                asc_file_name = f'{fd.name}.asc'
-                fd.write(payload['content'])
-                fd.flush()
-                sign_cmd = plumbum.local['gpg'][
-                    '--yes', sig_type[payload.get('sig_type', 'detach-sign')],
-                    '--armor', '--default-key', payload['key_id'], fd.name
-                ]
-                out, status = pexpect.run(
-                    command=' '.join(sign_cmd.formulate()),
-                    events={"Enter passphrase:.*": "{0}\r".format(password)},
-                    env={"LC_ALL": "en_US.UTF-8"},
->>>>>>> 768031ba
                     timeout=1200,
                     withexitstatus=1,
                 )
                 if status != 0:
-<<<<<<< HEAD
                     message = 'gpg failed to sign file, error: %s'
                     logging.error(message, out)
                     raise Exception(message % out)
@@ -209,15 +168,6 @@
                 'Can\'t process request from web server because "%s"',
                 err,
             )
-=======
-                    message = f'gpg failed to sign file, error: {out}'
-                    logging.error(message)
-                    raise Exception(message)
-                answer['asc_content'] = open(asc_file_name, 'r').read()
-                if os.path.exists(asc_file_name):
-                    os.unlink(asc_file_name)
-        except Exception:
->>>>>>> 768031ba
             answer['error'] = traceback.format_exc()
         queue.send(json.dumps(answer))
 
@@ -253,7 +203,6 @@
             sign_task = None
             gen_sign_key_task = None
             try:
-<<<<<<< HEAD
                 sign_task = self._request_sign_task()
                 gen_sign_key_task = self._request_gen_sign_key_task()
             except Exception as err:
@@ -301,31 +250,6 @@
                         msg=msg
                     )
                     continue
-=======
-                task = self._request_task()
-            except Exception:
-                logging.exception('Can\'t recieve new task from web server')
-            if not task:
-                logging.debug("There is no task to sign")
-                time.sleep(30)
-                continue
-            logging.info(
-                "Signing the following task:\n%s", pprint.pformat(task)
-            )
-            try:
-                self._sign_build(task)
-                logging.info("the %s task is signed", task["id"])
-            except Exception as e:
-                msg = (
-                    f'Signing failed: {e}.\n'
-                    f'Traceback: {traceback.format_exc()}'
-                )
-                logging.error(msg)
-                response_payload = {'build_id': task['build_id'],
-                                    'success': False, 'error_message': msg}
-                self._report_signed_build(task['id'], response_payload)
-                continue
->>>>>>> 768031ba
 
     def _check_signature(self, files, key_id):
         errors = []
@@ -540,13 +464,8 @@
         start_time = datetime.utcnow()
 
         # Detect if there are some RPMs in the payload
-<<<<<<< HEAD
         for package in task['packages']:
             package_type = package.get('type', 'rpm')
-=======
-        for package in task["packages"]:
-            package_type = package.get("type", "rpm")
->>>>>>> 768031ba
             if package_type == 'rpm':
                 has_rpms = True
                 break
@@ -678,7 +597,6 @@
         """
         response = self.__call_master(f'{task_id}/complete',
                                       **response_payload)
-<<<<<<< HEAD
         if not response['success']:
             raise Exception(
                 'Server side error: {0}'.format(
@@ -704,11 +622,6 @@
                 'Server side error: {0}'.format(
                     response.get('error', 'unknown')
                 )
-=======
-        if not response["success"]:
-            raise Exception(
-                "Server side error: {0}".format(response.get("error", "unknown"))
->>>>>>> 768031ba
             )
 
     def _upload_artifact(self, file_path):
@@ -761,11 +674,7 @@
             except Exception as e:
                 last_exc = e
                 logging.error(
-<<<<<<< HEAD
                     'Cannot download %s: %s.\nTraceback:\n%s',
-=======
-                    "Cannot download %s: %s.\nTraceback:\n%s",
->>>>>>> 768031ba
                     download_url, str(e), traceback.format_exc()
                 )
         raise last_exc
@@ -781,7 +690,6 @@
         """
         pgp_keyids = self.__config.pgp_keys
         response = self.__call_master(
-<<<<<<< HEAD
             'get_sign_task', key_ids=pgp_keyids
         )
         return response
@@ -796,10 +704,6 @@
             Task to process or None if master didn't return a task.
         """
         response = self.__call_master('community/get_gen_sign_key_task')
-=======
-            "get_sign_task", key_ids=pgp_keyids
-        )
->>>>>>> 768031ba
         return response
 
     def __call_master(self, endpoint, **parameters):
