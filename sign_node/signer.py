# -*- mode:python; coding:utf-8; -*-
# author: Eugene Zamriy <ezamriy@cloudlinux.com>
# created: 2018-03-31


import enum
import os
import json
import logging
import pprint
import shutil
import glob
import time
import traceback
import tempfile
import typing
import urllib.parse
from collections import defaultdict
from concurrent.futures import (
    ThreadPoolExecutor,
    as_completed,
)
from datetime import datetime
from pathlib import Path

from urllib3 import Retry

import websocket
import requests
import requests.adapters
import plumbum
import pexpect
import rpm
import pgpy

from sign_node.config import GPG_SCENARIO_TEMPLATE, COMMUNITY_KEY_SUFFIX
from sign_node.errors import SignError
from sign_node.utils.file_utils import (
    download_file,
    hash_file,
    safe_mkdir,
)
from sign_node.utils.codenotary import Codenotary
from sign_node.uploaders.pulp import PulpRpmUploader
<<<<<<< HEAD
from sign_node.package_sign import sign_rpm_package
=======
from sign_node.package_sign import (
    sign_rpm_package,
)
>>>>>>> da94a2da


__all__ = ['Signer']


class SignStatusEnum(enum.IntEnum):
    SUCCESS = 1
    READ_ERROR = 2
    NO_SIGNATURE = 3
    WRONG_SIGNATURE = 4


class Signer(object):
    def __init__(self, config, password_db, gpg):
        self.__config = config
        self.__password_db = password_db
        self.__gpg = gpg
        self.__pulp_uploader = PulpRpmUploader(
            self.__config.pulp_host,
            self.__config.pulp_user,
            self.__config.pulp_password,
            self.__config.pulp_chunk_size,
        )
        self.__working_dir_path = Path(self.__config.working_dir)
        self.__download_credentials = {
            'login': config.node_id,
            'password': config.jwt_token,
        }
        if config.development_mode:
            self.__download_credentials['no_ssl_verify'] = True
        self.__notar_enabled = self.__config.codenotary_enabled
        if self.__notar_enabled:
            self.__notary = Codenotary(
                immudb_username=self.__config.immudb_username,
                immudb_password=self.__config.immudb_password,
                immudb_database=self.__config.immudb_database,
                immudb_address=self.__config.immudb_address,
                immudb_public_key_file=self.__config.immudb_public_key_file,
            )
        self.__session = self.__generate_request_session()

    def __generate_request_session(self):
        retry_strategy = Retry(
            total=10,
            backoff_factor=1,
            raise_on_status=True,
        )
        adapter = requests.adapters.HTTPAdapter(
            max_retries=retry_strategy)
        session = requests.Session()
        session.headers.update({
            'Authorization': f'Bearer {self.__config.jwt_token}',
        })
        session.mount('http://', adapter)
        session.mount('https://', adapter)
        return session

    def sync_sign_loop(self):
        while True:
            try:
                queue = websocket.WebSocketApp(
                    urllib.parse.urljoin(
                        self.__config.ws_master_url,
                        'sign-tasks/sign_task_queue/'
                    ),
                    on_message=self.on_sync_request,
                    header={
                        'Authorization': f'Bearer {self.__config.jwt_token}'
                    }
                )
                queue.run_forever(ping_interval=60)
            except Exception as err:
                logging.exception('Sync queue received exception "%s"', err)

    def on_sync_request(self, queue, message):
        answer = {}
        try:
            payload = json.loads(message)
            password = self.__password_db.get_password(
                payload['key_id']
            )
            sig_type = defaultdict(
                lambda: '--detach-sign',
                **{
                    'clear-sign': '--clear-sign',
                    'detach-sign': '--detach-sign',
                }
            )
            with tempfile.NamedTemporaryFile(mode='w', suffix='.asc') as fd:
                asc_file_name = Path(fd.name)
                fd.write(payload['content'])
                fd.flush()
                sign_cmd = plumbum.local['gpg'][
                    '--yes',
                    sig_type[payload.get('sig_type', 'detach-sign')],
                    '--armor',
                    '--default-key',
                    payload['key_id'],
                    fd.name,
                ]
                out, status = pexpect.run(
                    command=' '.join(sign_cmd.formulate()),
                    events={'Enter passphrase:.*': '{0}\r'.format(password)},
                    env={'LC_ALL': 'en_US.UTF-8'},
                    timeout=1200,
                    withexitstatus=1,
                )
                if status != 0:
                    message = 'gpg failed to sign file, error: %s'
                    logging.error(message, out)
                    raise Exception(message % out)
                with asc_file_name.open(mode='r') as asc_fd:
                    answer['asc_content'] = asc_fd.read()
                asc_file_name.unlink(missing_ok=True)
        except Exception as err:
            logging.exception(
                'Can\'t process request from web server because "%s"',
                err,
            )
            answer['error'] = traceback.format_exc()
        queue.send(json.dumps(answer))

    @staticmethod
    def _generate_key_uid(task: typing.Dict):
        return (
            f"{task['user_name']}/{task['product_name']} "
            f"{COMMUNITY_KEY_SUFFIX} <{task['user_email']}>"
        )

    def report_signed_build_error(self, task: typing.Dict, msg: str):
        response_payload = {
            'build_id': task['build_id'],
            'success': False,
            'error_message': msg,
        }
        self._report_signed_build(task['id'], response_payload)

    def report_generate_sign_key_error(self, task: typing.Dict, msg: str):
        sign_key_name = self._generate_key_uid(task)
        response_payload = {
            'key_name': sign_key_name,
            'success': False,
            'error_message': msg,
        }
        self._report_generated_sign_key(
            task['id'],
            response_payload
        )

    def sign_loop(self):
        while True:
            sign_task = None
            gen_sign_key_task = None
            try:
                sign_task = self._request_sign_task()
                gen_sign_key_task = self._request_gen_sign_key_task()
            except Exception as err:
                logging.exception(
                    'Can\'t receive new task from web server because "%s"',
                    err,
                )
            if not sign_task and not gen_sign_key_task:
                logging.debug('There is no task to process')
                time.sleep(30)
                continue
            for task, processing_method, report_error_method in (
                (
                        sign_task,
                        self._sign_build,
                        self.report_signed_build_error,
                ),
                (
                        gen_sign_key_task,
                        self.generate_sign_key,
                        self.report_generate_sign_key_error,
                ),
            ):
                if not task:
                    continue
                logging.info(
                    'Processing the following task:\n%s',
                    pprint.pformat(task)
                )
                task_id = task['id']
                try:
                    processing_method(task)
                    logging.info('The task "%s" is processed', task_id)
                except Exception as err:
                    logging.exception(
                        'Can\'t process task from web server because "%s"',
                        err,
                    )
                    msg = (
                        f'Processing failed: {err}.\n'
                        f'Traceback: {traceback.format_exc()}'
                    )
                    try:
                        report_error_method(
                            task=task,
                            msg=msg
                        )
                    except requests.RequestException as err:
                        logging.exception(
                            'Wrong answer from a web server: "%s"',
                            err,
                        )

    def _check_signature(self, files, key_id):
        errors = []
        key_id_lower = key_id.lower()
        ts = rpm.TransactionSet()
        ts.setVSFlags(rpm._RPMVSF_NOSIGNATURES)
        subkeys = [i.lower() for i in self.__password_db.get_subkeys(key_id)]

        def check(pkg_path: str) -> typing.Tuple[SignStatusEnum, str]:
            if not os.path.exists(pkg_path):
                return SignStatusEnum.READ_ERROR, ''

            with open(pkg_path, 'rb') as fd:
                header = ts.hdrFromFdno(fd)
                signature = header[rpm.RPMTAG_SIGGPG]
                if not signature:
                    signature = header[rpm.RPMTAG_SIGPGP]
                if not signature:
                    return SignStatusEnum.NO_SIGNATURE, ''

            pgp_msg = pgpy.PGPMessage.from_blob(signature)
            sig = ''
            for signature in pgp_msg.signatures:
                sig = signature.signer.lower()
                if sig == key_id_lower:
                    return SignStatusEnum.SUCCESS, ''
                if subkeys and sig in subkeys:
                    return SignStatusEnum.SUCCESS, ''

            return SignStatusEnum.WRONG_SIGNATURE, sig

        with ThreadPoolExecutor(max_workers=10) as executor:
            futures = {}
            for file_ in files:
                futures[executor.submit(check, file_)] = file_

            for future in as_completed(futures):
                pkg_path = futures[future]
                result, signature = future.result()
                if result == SignStatusEnum.READ_ERROR:
                    errors.append(f'Cannot read file {pkg_path}')
                elif result == SignStatusEnum.NO_SIGNATURE:
                    errors.append(f'Package {pkg_path} is not signed')
                elif result == SignStatusEnum.WRONG_SIGNATURE:
                    errors.append(f'Package {pkg_path} is signed '
                                  f'with the wrong key: {signature}')

        return errors

    @staticmethod
    def timedelta_seconds(start_time: datetime, finish_time: datetime) -> int:
        return int((finish_time - start_time).total_seconds())

    @staticmethod
    def _write_file_content(path: Path, content, mode='w'):
        with path.open(mode=mode) as fd:
            fd.write(content)

    @staticmethod
    def _extract_key_fingerprint(keyid: str) -> str:
        fingerprint_cmd = plumbum.local['gpg'][
            '-k',
            keyid,
        ]
        _, stdout, _ = fingerprint_cmd.run()
        # the sample of GPG output
        # [root@almalinux_8_x86_64 /]# gpg -k packager@almalinux.org
        # pub   rsa4096 2021-01-12 [C] [expires: 2024-01-12]
        #       5E9B8F5617B5066CE92057C3488FCF7C3ABB34F8
        # uid           [ unknown] AlmaLinux <packager@almalinux.org>
        # sub   rsa3072 2021-01-12 [S] [expires: 2024-01-12]
        #
        # [root@almalinux_8_x86_64 /]#
        # the second line is a full key fingerprint
        key_fingerprint = stdout.split('\n')[1].strip()
        return key_fingerprint

    def _export_key(
            self,
            fingerprint: str,
            backup_dir: Path,
            is_public_key: bool,
    ) -> str:
        key_type = 'public' if is_public_key else 'private'
        key_file_name = f'{fingerprint}_{key_type}.key'
        key_path = backup_dir.joinpath(key_file_name)
        export_key_cmd = plumbum.local['gpg'][
            '-a',
            '--batch',
            '--export' if is_public_key else '--export-secret-keys',
            fingerprint,
        ]
        logging.info(
            'Export %s PGP key for fingerprint: %s',
            key_type,
            fingerprint,
        )
        _, stdout, _ = export_key_cmd.run()
        self._write_file_content(
            path=key_path,
            content=stdout,
        )
        return key_file_name

    def _generate_sign_key(
            self,
            sign_key_uid: str,
            task_dir: Path,
    ) -> typing.Tuple[str, str]:
        gpg_scenario = GPG_SCENARIO_TEMPLATE.format(sign_key_uid=sign_key_uid)
        scenario_path = task_dir.joinpath('gpg-scenario')
        self._write_file_content(
            path=scenario_path,
            content=gpg_scenario,
        )
        generate_sign_key_cmd = plumbum.local['gpg'][
            '--batch',
            '--gen-key',
            scenario_path,
        ]
        logging.info('Generate PGP key for UID: %s', sign_key_uid)
        _, _, stderr = generate_sign_key_cmd.run()
        # the needed string looks like
        # 'gpg: key 29237BFE7EBF38BE marked as ultimately trusted'
        keyid = stderr.split('\n')[0].split('gpg: key ')[1].split(' ')[0]
        fingerprint = self._extract_key_fingerprint(keyid=keyid)
        return keyid, fingerprint

    def generate_sign_key(self, task):
        task_id = task['id']
        sign_key_uid = self._generate_key_uid(task)
        task_dir = self.__working_dir_path.joinpath(f'gen_key_{task_id}')
        backup_dir = self.__working_dir_path.joinpath('community_keys_backups')
        task_dir.mkdir(parents=True, exist_ok=True)
        backup_dir.mkdir(parents=True, exist_ok=True)

        key_id, fingerprint = self._generate_sign_key(
            sign_key_uid=sign_key_uid,
            task_dir=task_dir,
        )
        public_key_file_name = self._export_key(
            fingerprint=fingerprint,
            backup_dir=task_dir,
            is_public_key=True,
        )
        self._export_key(
            fingerprint=fingerprint,
            backup_dir=backup_dir,
            is_public_key=False,
        )
        public_key_file_path = task_dir.joinpath(public_key_file_name)
        logging.info(
            'Upload public PGP key for UID "%s" to Pulp',
            sign_key_uid,
        )
        artifact = self.__pulp_uploader.upload_single_file(
            filename=str(public_key_file_path),
            artifact_type='public_pgp_key',
        )
        response_payload = {
            'success': True,
            'error_message': '',
            'sign_key_href': artifact.href,
            'key_name': sign_key_uid,
            'key_id': key_id,
            'fingerprint': fingerprint,
            'file_name': public_key_file_name,
        }
        logging.info(
            'Response payload "%s"',
            response_payload,
        )
        self._report_generated_sign_key(
            task_id=task_id,
            response_payload=response_payload,
        )

    def _sign_build(self, task):
        """
        Signs packages from the specified task and uploads them to the server.

        Parameters
        ----------
        task : dict
            Sign task.
        """

        def download_package(pkg: dict):
            verification = None
            package_type = package.get('type', 'rpm')
            if package_type in ('deb', 'dsc'):
                download_dir = debs_dir
            else:
                download_dir = rpms_dir
            pkg_path = self._download_package(download_dir, pkg)
            if self.__notar_enabled and pkg.get('cas_hash'):
                verification = self.__notary.verify_artifact(pkg_path)
                if not verification:
                    raise SignError(
                        f'Package {pkg} cannot be verified by codenotary'
                    )

            return pkg, (pkg['id'], pkg['name'], pkg_path, verification)

        stats = {}
        stats['sign_task_start_time'] = str(datetime.utcnow())
        pgp_keyid = task['keyid']
        pgp_key_password = self.__password_db.get_password(pgp_keyid)
        fingerprint = self.__password_db.get_fingerprint(pgp_keyid)
        task_dir = self.__working_dir_path.joinpath(str(task['id']))
        rpms_dir = task_dir.joinpath('rpms')
        debs_dir = task_dir.joinpath('debs')
        downloaded = []
        has_rpms = False
        response_payload = {'build_id': task['build_id'], 'success': True}
        packages = {}
        start_time = datetime.utcnow()

        # Detect if there are some RPMs in the payload
        for package in task['packages']:
            package_type = package.get('type', 'rpm')
            if package_type == 'rpm':
                has_rpms = True
                break

        try:
            with ThreadPoolExecutor(max_workers=4) as executor:
                futures = [executor.submit(download_package, package)
                           for package in task['packages']]
                for future in as_completed(futures):
                    package, downloaded_info = future.result()
                    # Preparing the payload for returning to web server
                    signed_package = package.copy()
                    signed_package['fingerprint'] = fingerprint
                    signed_package.pop('download_url')
                    packages[package['id']] = signed_package
                    downloaded.append(downloaded_info)
            finish_time = datetime.utcnow()
            stats['download_packages_time'] = self.timedelta_seconds(
                start_time, finish_time)
            start_time = datetime.utcnow()
            if has_rpms:
                packages_to_sign = []
                for package in glob.glob(os.path.join(rpms_dir, '*/*.rpm')):
                    packages_to_sign.append(package)
                    if len(packages_to_sign) % 50 == 0:
                        sign_rpm_package(
                            ' '.join(packages_to_sign),
                            pgp_keyid,
                            pgp_key_password,
                        )
                        packages_to_sign = []
                if packages_to_sign:
                    sign_rpm_package(
                        ' '.join(packages_to_sign),
                        pgp_keyid,
                        pgp_key_password,
                    )
            finish_time = datetime.utcnow()
            stats['sign_packages_time'] = self.timedelta_seconds(
                start_time, finish_time)
            start_time = datetime.utcnow()
            # upload signed packages and report the task completion
            # Sort files for parallel and sequential upload by their size
            files_to_upload = set()
            parallel_upload_files = {}
            sequential_upload_files = {}
            packages_hrefs = {}
            files_to_check = list()
            for package_id, file_name, package_path, old_meta in downloaded:
                if self.__notar_enabled and old_meta is not None:
                    cas_hash = self.__notary.notarize_artifact(
                        package_path, old_meta
                    )
                    packages[package_id]['cas_hash'] = cas_hash
                sha256 = hash_file(package_path, hash_type='sha256')
                if sha256 not in files_to_upload:
                    if (os.stat(package_path).st_size <=
                            self.__config.parallel_upload_file_size):
                        parallel_upload_files[sha256] = (
                            package_id, file_name, package_path)
                    else:
                        sequential_upload_files[sha256] = (
                            package_id, file_name, package_path)
                    files_to_upload.add(sha256)
                    files_to_check.append(package_path)
                packages[package_id]['sha256'] = sha256

            finish_time = datetime.utcnow()
            stats['notarization_packages_time'] = self.timedelta_seconds(
                start_time, finish_time)
            start_time = datetime.utcnow()

            sign_errors = self._check_signature(files_to_check, pgp_keyid)
            finish_time = datetime.utcnow()
            stats['signature_check_packages_time'] = self.timedelta_seconds(
                start_time, finish_time)
            if sign_errors:
                error_message = 'Errors during checking packages ' \
                                'signatures: \n{}'.format('\n'.join(sign_errors))
                logging.error(error_message)
                raise SignError(error_message)

            start_time = datetime.utcnow()
            with ThreadPoolExecutor(max_workers=4) as executor:
                futures = {
                    executor.submit(
                        self._upload_artifact, package_path): package_id
                    for package_id, file_name, package_path
                    in parallel_upload_files.values()
                }
                for future in as_completed(futures):
                    result = future.result()
                    package_id = futures[future]
                    package_name = packages[package_id]['name']
                    packages[package_id]['href'] = result.href
                    packages_hrefs[package_name] = result.href
            for p_id, file_name, pkg_path in sequential_upload_files.values():
                uploaded = self._upload_artifact(pkg_path)
                packages[p_id]['href'] = uploaded.href
                packages_hrefs[file_name] = uploaded.href
            # Fill href for packages of the same architecture
            for id_, package in packages.items():
                if not package.get('href'):
                    packages[id_]['href'] = packages_hrefs[package['name']]
            response_payload['packages'] = list(packages.values())
            finish_time = datetime.utcnow()
            stats['upload_packages_time'] = self.timedelta_seconds(
                start_time, finish_time)
            response_payload['stats'] = stats
        except Exception:
            error_message = traceback.format_exc()
            response_payload['success'] = False
            response_payload['error_message'] = error_message
        finally:
            logging.info('Response payload:')
            logging.info(response_payload)
            self._report_signed_build(task['id'], response_payload)
            if os.path.exists(task_dir):
                shutil.rmtree(task_dir)

    def _report_signed_build(self, task_id, response_payload):
        """
        Reports a build sign completion to the master.

        Parameters
        ----------
        task_id : str
            Sign task identifier.
        """
        response = self.__call_master(f'{task_id}/complete',
                                      **response_payload)
        if not response['success']:
            raise Exception(
                'Server side error: {0}'.format(
                    response.get('error', 'unknown')
                )
            )

    def _report_generated_sign_key(self, task_id, response_payload):
        """
        Reports generating of a sign key completion to the master.

        Parameters
        ----------
        task_id : str
            Generating sign key task identifier.
        """
        response = self.__call_master(
            f'community/{task_id}/complete',
            **response_payload
        )
        if not response and 'success' not in response and not response['success']:
            raise Exception(
                'Server side error: {0}'.format(
                    response.get('error', 'unknown')
                )
            )

    def _upload_artifact(self, file_path):
        artifacts_dir = os.path.dirname(file_path)
        logging.info('Artifacts dir: %s', artifacts_dir)
        logging.info(
            'Uploading %s signed package', os.path.basename(file_path)
        )
        return self.__pulp_uploader.upload_single_file(file_path)

    @staticmethod
    def _download_package(download_dir, package, try_count=3):
        """
        Downloads the specified package from the Build System server and checks
        the download file checksum.

        Parameters
        ----------
        download_dir : str
            Download directory base path.
        package : dict
            Package information.
        try_count : int, optional
            The number of download tries before aborting.

        Returns
        -------
        str
            Downloaded file path.

        Raises
        ------
        castor.errors.ConnectionError
            If the package download is failed.
        """
        package_dir = os.path.join(download_dir, str(package['id']))
        safe_mkdir(package_dir)
        package_path = os.path.join(package_dir, package['name'])
        download_url = package['download_url']
        last_exc = None
        for i in range(1, try_count + 1):
            logging.debug('Downloading %s %d/%d', download_url, i, try_count)
            try:
                download_file(download_url, package_path)
                # FIXME: check checksum later
                # checksum = hash_file(package_path, get_hasher('sha256'))
                # if checksum != package['checksum']:
                #     raise ValueError(f'Checksum does not match for {download_url}.')
                return package_path
            except Exception as e:
                last_exc = e
                logging.error(
                    'Cannot download %s: %s.\nTraceback:\n%s',
                    download_url, str(e), traceback.format_exc()
                )
        raise last_exc

    def _request_sign_task(self) -> typing.Dict:
        """
        Requests a new signing task from the master.

        Returns
        -------
        dict or None
            Task to process or None if master didn't return a task.
        """
        pgp_keyids = list(self.__password_db.key_ids.keys())
        response = self.__call_master(
            'get_sign_task', key_ids=pgp_keyids
        )
        return response

    def _request_gen_sign_key_task(self) -> typing.Dict:
        """
        Requests a new generating sign key task from the master

        Returns
        -------
        dict or None
            Task to process or None if master didn't return a task.
        """
        response = self.__call_master('community/get_gen_sign_key_task')
        return response

    def __call_master(self, endpoint, **parameters):
        full_url = urllib.parse.urljoin(
            self.__config.master_url, f'sign-tasks/{endpoint}/'
        )
        response = self.__session.post(full_url, json=parameters, timeout=30)
        response.raise_for_status()
        return response.json()<|MERGE_RESOLUTION|>--- conflicted
+++ resolved
@@ -33,7 +33,10 @@
 import rpm
 import pgpy
 
-from sign_node.config import GPG_SCENARIO_TEMPLATE, COMMUNITY_KEY_SUFFIX
+from sign_node.config import (
+    GPG_SCENARIO_TEMPLATE,
+    COMMUNITY_KEY_SUFFIX,
+)
 from sign_node.errors import SignError
 from sign_node.utils.file_utils import (
     download_file,
@@ -42,13 +45,7 @@
 )
 from sign_node.utils.codenotary import Codenotary
 from sign_node.uploaders.pulp import PulpRpmUploader
-<<<<<<< HEAD
 from sign_node.package_sign import sign_rpm_package
-=======
-from sign_node.package_sign import (
-    sign_rpm_package,
-)
->>>>>>> da94a2da
 
 
 __all__ = ['Signer']
